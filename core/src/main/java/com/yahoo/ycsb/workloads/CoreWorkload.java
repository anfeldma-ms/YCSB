/**
<<<<<<< HEAD
 * Copyright (c) 2010 Yahoo! Inc., 2016 YCSB Contributors All rights reserved.
=======
 * Copyright (c) 2010 Yahoo! Inc., Copyright (c) 2016 YCSB contributors. All rights reserved.
>>>>>>> 4c142765
 *
 * Licensed under the Apache License, Version 2.0 (the "License"); you
 * may not use this file except in compliance with the License. You
 * may obtain a copy of the License at
 *
 * http://www.apache.org/licenses/LICENSE-2.0
 *
 * Unless required by applicable law or agreed to in writing, software
 * distributed under the License is distributed on an "AS IS" BASIS,
 * WITHOUT WARRANTIES OR CONDITIONS OF ANY KIND, either express or
 * implied. See the License for the specific language governing
 * permissions and limitations under the License. See accompanying
 * LICENSE file.
 */

package com.yahoo.ycsb.workloads;

import java.util.Properties;

import com.yahoo.ycsb.*;
import com.yahoo.ycsb.generator.AcknowledgedCounterGenerator;
import com.yahoo.ycsb.generator.ConstantIntegerGenerator;
import com.yahoo.ycsb.generator.CounterGenerator;
import com.yahoo.ycsb.generator.DiscreteGenerator;
import com.yahoo.ycsb.generator.ExponentialGenerator;
import com.yahoo.ycsb.generator.HistogramGenerator;
import com.yahoo.ycsb.generator.HotspotIntegerGenerator;
import com.yahoo.ycsb.generator.NumberGenerator;
import com.yahoo.ycsb.generator.ScrambledZipfianGenerator;
import com.yahoo.ycsb.generator.SequentialGenerator;
import com.yahoo.ycsb.generator.SkewedLatestGenerator;
import com.yahoo.ycsb.generator.UniformIntegerGenerator;
import com.yahoo.ycsb.generator.ZipfianGenerator;
import com.yahoo.ycsb.measurements.Measurements;

import java.io.IOException;
import java.util.ArrayList;
import java.util.HashMap;
import java.util.HashSet;
import java.util.List;
import java.util.Map;
import java.util.Vector;


/**
 * The core benchmark scenario. Represents a set of clients doing simple CRUD operations. The
 * relative proportion of different kinds of operations, and other properties of the workload,
 * are controlled by parameters specified at runtime.
 *
 * Properties to control the client:
 * <UL>
 * <LI><b>fieldcount</b>: the number of fields in a record (default: 10)
 * <LI><b>fieldlength</b>: the size of each field (default: 100)
 * <LI><b>readallfields</b>: should reads read all fields (true) or just one (false) (default: true)
 * <LI><b>writeallfields</b>: should updates and read/modify/writes update all fields (true) or just
 * one (false) (default: false)
 * <LI><b>readproportion</b>: what proportion of operations should be reads (default: 0.95)
 * <LI><b>updateproportion</b>: what proportion of operations should be updates (default: 0.05)
 * <LI><b>insertproportion</b>: what proportion of operations should be inserts (default: 0)
 * <LI><b>scanproportion</b>: what proportion of operations should be scans (default: 0)
 * <LI><b>readmodifywriteproportion</b>: what proportion of operations should be read a record,
 * modify it, write it back (default: 0)
 * <LI><b>requestdistribution</b>: what distribution should be used to select the records to operate
 * on - uniform, zipfian, hotspot, sequential, exponential or latest (default: uniform)
 * <LI><b>maxscanlength</b>: for scans, what is the maximum number of records to scan (default: 1000)
 * <LI><b>scanlengthdistribution</b>: for scans, what distribution should be used to choose the
 * number of records to scan, for each scan, between 1 and maxscanlength (default: uniform)
 * <LI><b>insertstart</b>: for parallel loads and runs, defines the starting record for this
 * YCSB instance (default: 0)
 * <LI><b>insertcount</b>: for parallel loads and runs, defines the number of records for this
 * YCSB instance (default: recordcount)
 * <LI><b>zeropadding</b>: for generating a record sequence compatible with string sort order by
 * 0 padding the record number. Controls the number of 0s to use for padding. (default: 1)
 * For example for row 5, with zeropadding=1 you get 'user5' key and with zeropading=8 you get
 * 'user00000005' key. In order to see its impact, zeropadding needs to be bigger than number of 
 * digits in the record number.
 * <LI><b>insertorder</b>: should records be inserted in order by key ("ordered"), or in hashed
 * order ("hashed") (default: hashed)
 * </ul>
 */
public class CoreWorkload extends Workload {
  /**
   * The name of the database table to run queries against.
   */
  public static final String TABLENAME_PROPERTY = "table";

  /**
   * The default name of the database table to run queries against.
   */
  public static final String TABLENAME_PROPERTY_DEFAULT = "usertable";

  public static String table;


  /**
   * The name of the property for the number of fields in a record.
   */
  public static final String FIELD_COUNT_PROPERTY = "fieldcount";

  /**
   * Default number of fields in a record.
   */
  public static final String FIELD_COUNT_PROPERTY_DEFAULT = "10";

  int fieldcount;

  private List<String> fieldnames;

  /**
   * The name of the property for the field length distribution. Options are "uniform", "zipfian"
   * (favouring short records), "constant", and "histogram".
   *
   * If "uniform", "zipfian" or "constant", the maximum field length will be that specified by the
   * fieldlength property.  If "histogram", then the histogram will be read from the filename
   * specified in the "fieldlengthhistogram" property.
   */
  public static final String FIELD_LENGTH_DISTRIBUTION_PROPERTY = "fieldlengthdistribution";

  /**
   * The default field length distribution.
   */
  public static final String FIELD_LENGTH_DISTRIBUTION_PROPERTY_DEFAULT = "constant";

  /**
   * The name of the property for the length of a field in bytes.
   */
  public static final String FIELD_LENGTH_PROPERTY = "fieldlength";

  /**
   * The default maximum length of a field in bytes.
   */
  public static final String FIELD_LENGTH_PROPERTY_DEFAULT = "100";

  /**
   * The name of a property that specifies the filename containing the field length histogram (only
   * used if fieldlengthdistribution is "histogram").
   */
  public static final String FIELD_LENGTH_HISTOGRAM_FILE_PROPERTY = "fieldlengthhistogram";

  /**
   * The default filename containing a field length histogram.
   */
  public static final String FIELD_LENGTH_HISTOGRAM_FILE_PROPERTY_DEFAULT = "hist.txt";

  /**
   * Generator object that produces field lengths.  The value of this depends on the properties that
   * start with "FIELD_LENGTH_".
   */
  NumberGenerator fieldlengthgenerator;

  /**
   * The name of the property for deciding whether to read one field (false) or all fields (true) of
   * a record.
   */
  public static final String READ_ALL_FIELDS_PROPERTY = "readallfields";

  /**
   * The default value for the readallfields property.
   */
  public static final String READ_ALL_FIELDS_PROPERTY_DEFAULT = "true";

  boolean readallfields;

  /**
   * The name of the property for deciding whether to write one field (false) or all fields (true)
   * of a record.
   */
  public static final String WRITE_ALL_FIELDS_PROPERTY = "writeallfields";

  /**
   * The default value for the writeallfields property.
   */
  public static final String WRITE_ALL_FIELDS_PROPERTY_DEFAULT = "false";

  boolean writeallfields;


  /**
   * The name of the property for deciding whether to check all returned
   * data against the formation template to ensure data integrity.
   */
  public static final String DATA_INTEGRITY_PROPERTY = "dataintegrity";

  /**
   * The default value for the dataintegrity property.
   */
  public static final String DATA_INTEGRITY_PROPERTY_DEFAULT = "false";

  /**
   * Set to true if want to check correctness of reads. Must also
   * be set to true during loading phase to function.
   */
  private boolean dataintegrity;

  /**
   * The name of the property for the proportion of transactions that are reads.
   */
  public static final String READ_PROPORTION_PROPERTY = "readproportion";

  /**
   * The default proportion of transactions that are reads.
   */
  public static final String READ_PROPORTION_PROPERTY_DEFAULT = "0.95";

  /**
   * The name of the property for the proportion of transactions that are updates.
   */
  public static final String UPDATE_PROPORTION_PROPERTY = "updateproportion";

  /**
   * The default proportion of transactions that are updates.
   */
  public static final String UPDATE_PROPORTION_PROPERTY_DEFAULT = "0.05";

  /**
   * The name of the property for the proportion of transactions that are inserts.
   */
  public static final String INSERT_PROPORTION_PROPERTY = "insertproportion";

  /**
   * The default proportion of transactions that are inserts.
   */
  public static final String INSERT_PROPORTION_PROPERTY_DEFAULT = "0.0";

  /**
   * The name of the property for the proportion of transactions that are scans.
   */
  public static final String SCAN_PROPORTION_PROPERTY = "scanproportion";

  /**
   * The default proportion of transactions that are scans.
   */
  public static final String SCAN_PROPORTION_PROPERTY_DEFAULT = "0.0";

  /**
   * The name of the property for the proportion of transactions that are read-modify-write.
   */
  public static final String READMODIFYWRITE_PROPORTION_PROPERTY = "readmodifywriteproportion";

  /**
   * The default proportion of transactions that are scans.
   */
  public static final String READMODIFYWRITE_PROPORTION_PROPERTY_DEFAULT = "0.0";

  /**
   * The name of the property for the the distribution of requests across the keyspace. Options are
   * "uniform", "zipfian" and "latest"
   */
  public static final String REQUEST_DISTRIBUTION_PROPERTY = "requestdistribution";

  /**
   * The default distribution of requests across the keyspace.
   */
  public static final String REQUEST_DISTRIBUTION_PROPERTY_DEFAULT = "uniform";

   /**
   * The name of the property for adding zero padding to record numbers in order to match 
   * string sort order. Controls the number of 0s to left pad with.
   */
  public static final String ZERO_PADDING_PROPERTY = "zeropadding";

  /**
   * The default zero padding value. Matches integer sort order
   */
  public static final String ZERO_PADDING_PROPERTY_DEFAULT = "1";

  
  /**
   * The name of the property for the max scan length (number of records).
   */
  public static final String MAX_SCAN_LENGTH_PROPERTY = "maxscanlength";

  /**
   * The default max scan length.
   */
  public static final String MAX_SCAN_LENGTH_PROPERTY_DEFAULT = "1000";

  /**
   * The name of the property for the scan length distribution. Options are "uniform" and "zipfian"
   * (favoring short scans)
   */
  public static final String SCAN_LENGTH_DISTRIBUTION_PROPERTY = "scanlengthdistribution";

  /**
   * The default max scan length.
   */
  public static final String SCAN_LENGTH_DISTRIBUTION_PROPERTY_DEFAULT = "uniform";

  /**
   * The name of the property for the order to insert records. Options are "ordered" or "hashed"
   */
  public static final String INSERT_ORDER_PROPERTY = "insertorder";

  /**
   * Default insert order.
   */
  public static final String INSERT_ORDER_PROPERTY_DEFAULT = "hashed";

  /**
   * Percentage data items that constitute the hot set.
   */
  public static final String HOTSPOT_DATA_FRACTION = "hotspotdatafraction";

  /**
   * Default value of the size of the hot set.
   */
  public static final String HOTSPOT_DATA_FRACTION_DEFAULT = "0.2";

  /**
   * Percentage operations that access the hot set.
   */
  public static final String HOTSPOT_OPN_FRACTION = "hotspotopnfraction";

  /**
   * Default value of the percentage operations accessing the hot set.
   */
  public static final String HOTSPOT_OPN_FRACTION_DEFAULT = "0.8";

  /**
   * How many times to retry when insertion of a single item to a DB fails.
   */
  public static final String INSERTION_RETRY_LIMIT = "core_workload_insertion_retry_limit";
  public static final String INSERTION_RETRY_LIMIT_DEFAULT = "0";

  /**
   * On average, how long to wait between the retries, in seconds.
   */
  public static final String INSERTION_RETRY_INTERVAL = "core_workload_insertion_retry_interval";
  public static final String INSERTION_RETRY_INTERVAL_DEFAULT = "3";

  NumberGenerator keysequence;

  DiscreteGenerator operationchooser;

  NumberGenerator keychooser;

  NumberGenerator fieldchooser;

  AcknowledgedCounterGenerator transactioninsertkeysequence;

  NumberGenerator scanlength;

  boolean orderedinserts;

  int recordcount;
  int zeropadding;

  int insertionRetryLimit;
  int insertionRetryInterval;

  private Measurements _measurements = Measurements.getMeasurements();

  protected static NumberGenerator getFieldLengthGenerator(Properties p) throws WorkloadException {
    NumberGenerator fieldlengthgenerator;
    String fieldlengthdistribution = p.getProperty(
        FIELD_LENGTH_DISTRIBUTION_PROPERTY, FIELD_LENGTH_DISTRIBUTION_PROPERTY_DEFAULT);
    int fieldlength =
        Integer.parseInt(p.getProperty(FIELD_LENGTH_PROPERTY, FIELD_LENGTH_PROPERTY_DEFAULT));
    String fieldlengthhistogram = p.getProperty(
        FIELD_LENGTH_HISTOGRAM_FILE_PROPERTY, FIELD_LENGTH_HISTOGRAM_FILE_PROPERTY_DEFAULT);
    if (fieldlengthdistribution.compareTo("constant") == 0) {
      fieldlengthgenerator = new ConstantIntegerGenerator(fieldlength);
    } else if (fieldlengthdistribution.compareTo("uniform") == 0) {
      fieldlengthgenerator = new UniformIntegerGenerator(1, fieldlength);
    } else if (fieldlengthdistribution.compareTo("zipfian") == 0) {
      fieldlengthgenerator = new ZipfianGenerator(1, fieldlength);
    } else if (fieldlengthdistribution.compareTo("histogram") == 0) {
      try {
        fieldlengthgenerator = new HistogramGenerator(fieldlengthhistogram);
      } catch (IOException e) {
        throw new WorkloadException(
            "Couldn't read field length histogram file: " + fieldlengthhistogram, e);
      }
    } else {
      throw new WorkloadException(
          "Unknown field length distribution \"" + fieldlengthdistribution + "\"");
    }
    return fieldlengthgenerator;
  }

  /**
   * Initialize the scenario.
   * Called once, in the main client thread, before any operations are started.
   */
  @Override
  public void init(Properties p) throws WorkloadException {
    table = p.getProperty(TABLENAME_PROPERTY, TABLENAME_PROPERTY_DEFAULT);

    fieldcount =
        Integer.parseInt(p.getProperty(FIELD_COUNT_PROPERTY, FIELD_COUNT_PROPERTY_DEFAULT));
    fieldnames = new ArrayList<String>();
    for (int i = 0; i < fieldcount; i++) {
      fieldnames.add("field" + i);
    }
    fieldlengthgenerator = CoreWorkload.getFieldLengthGenerator(p);
    
    recordcount =
        Integer.parseInt(p.getProperty(Client.RECORD_COUNT_PROPERTY, Client.DEFAULT_RECORD_COUNT));
    if (recordcount == 0) {
      recordcount = Integer.MAX_VALUE;
    }
    String requestdistrib =
        p.getProperty(REQUEST_DISTRIBUTION_PROPERTY, REQUEST_DISTRIBUTION_PROPERTY_DEFAULT);
    int maxscanlength =
        Integer.parseInt(p.getProperty(MAX_SCAN_LENGTH_PROPERTY, MAX_SCAN_LENGTH_PROPERTY_DEFAULT));
    String scanlengthdistrib =
        p.getProperty(SCAN_LENGTH_DISTRIBUTION_PROPERTY, SCAN_LENGTH_DISTRIBUTION_PROPERTY_DEFAULT);

    int insertstart =
        Integer.parseInt(p.getProperty(INSERT_START_PROPERTY, INSERT_START_PROPERTY_DEFAULT));
    int insertcount =
        Integer.parseInt(p.getProperty(INSERT_COUNT_PROPERTY, String.valueOf(recordcount - insertstart)));
    // Confirm valid values for insertstart and insertcount in relation to recordcount
    if (recordcount < (insertstart + insertcount)) {
      System.err.println("Invalid combination of insertstart, insertcount and recordcount.");
      System.err.println("recordcount must be bigger than insertstart + insertcount.");
      System.exit(-1);
    }
    zeropadding =
        Integer.parseInt(p.getProperty(ZERO_PADDING_PROPERTY, ZERO_PADDING_PROPERTY_DEFAULT));

    readallfields = Boolean.parseBoolean(
        p.getProperty(READ_ALL_FIELDS_PROPERTY, READ_ALL_FIELDS_PROPERTY_DEFAULT));
    writeallfields = Boolean.parseBoolean(
        p.getProperty(WRITE_ALL_FIELDS_PROPERTY, WRITE_ALL_FIELDS_PROPERTY_DEFAULT));

    dataintegrity = Boolean.parseBoolean(
        p.getProperty(DATA_INTEGRITY_PROPERTY, DATA_INTEGRITY_PROPERTY_DEFAULT));
    // Confirm that fieldlengthgenerator returns a constant if data
    // integrity check requested.
    if (dataintegrity && !(p.getProperty(
          FIELD_LENGTH_DISTRIBUTION_PROPERTY,
          FIELD_LENGTH_DISTRIBUTION_PROPERTY_DEFAULT)).equals("constant")) {
      System.err.println("Must have constant field size to check data integrity.");
      System.exit(-1);
    }

    if (p.getProperty(INSERT_ORDER_PROPERTY, INSERT_ORDER_PROPERTY_DEFAULT).compareTo("hashed") == 0) {
      orderedinserts = false;
    } else if (requestdistrib.compareTo("exponential") == 0) {
      double percentile = Double.parseDouble(p.getProperty(
          ExponentialGenerator.EXPONENTIAL_PERCENTILE_PROPERTY,
          ExponentialGenerator.EXPONENTIAL_PERCENTILE_DEFAULT));
      double frac = Double.parseDouble(p.getProperty(
          ExponentialGenerator.EXPONENTIAL_FRAC_PROPERTY,
          ExponentialGenerator.EXPONENTIAL_FRAC_DEFAULT));
      keychooser = new ExponentialGenerator(percentile, recordcount * frac);
    } else {
      orderedinserts = true;
    }

    keysequence = new CounterGenerator(insertstart);
    operationchooser = createOperationGenerator(p);

    transactioninsertkeysequence = new AcknowledgedCounterGenerator(recordcount);
    if (requestdistrib.compareTo("uniform") == 0) {
      keychooser = new UniformIntegerGenerator(insertstart, insertstart + insertcount - 1);
    } else if (requestdistrib.compareTo("sequential") == 0) {
      keychooser = new SequentialGenerator(insertstart, insertstart + insertcount - 1);
    }else if (requestdistrib.compareTo("zipfian") == 0) {
      // it does this by generating a random "next key" in part by taking the modulus over the
      // number of keys.
      // If the number of keys changes, this would shift the modulus, and we don't want that to
      // change which keys are popular so we'll actually construct the scrambled zipfian generator
<<<<<<< HEAD
      // with a keyspace that is larger than exists at the beginning of the test. that is, we'll 
      // predict the number of inserts, and tell the scrambled zipfian generator the number of 
      // existing keys plus the number of predicted keys as the total keyspace. then, if the 
      // generator picks a key that hasn't been inserted yet, will just ignore it and pick another
      // key. this way, the size ofthe keyspace doesn't change from the perspective of the scrambled
      // zipfian generator.

=======
      // with a keyspace that is larger than exists at the beginning of the test. that is, we'll predict
      // the number of inserts, and tell the scrambled zipfian generator the number of existing keys
      // plus the number of predicted keys as the total keyspace. then, if the generator picks a key
      // that hasn't been inserted yet, will just ignore it and pick another key. this way, the size of
      // the keyspace doesn't change from the perspective of the scrambled zipfian generator
      final double insertproportion = Double.parseDouble(
          p.getProperty(INSERT_PROPORTION_PROPERTY, INSERT_PROPORTION_PROPERTY_DEFAULT));
>>>>>>> 4c142765
      int opcount = Integer.parseInt(p.getProperty(Client.OPERATION_COUNT_PROPERTY));
      int expectednewkeys = (int) ((opcount) * insertproportion * 2.0); // 2 is fudge factor

      keychooser = new ScrambledZipfianGenerator(insertstart, insertstart + insertcount + expectednewkeys);
    } else if (requestdistrib.compareTo("latest") == 0) {
      keychooser = new SkewedLatestGenerator(transactioninsertkeysequence);
    } else if (requestdistrib.equals("hotspot")) {
      double hotsetfraction =
          Double.parseDouble(p.getProperty(HOTSPOT_DATA_FRACTION, HOTSPOT_DATA_FRACTION_DEFAULT));
      double hotopnfraction =
          Double.parseDouble(p.getProperty(HOTSPOT_OPN_FRACTION, HOTSPOT_OPN_FRACTION_DEFAULT));
      keychooser = new HotspotIntegerGenerator(insertstart, insertstart + insertcount - 1,  
          hotsetfraction, hotopnfraction);
    } else {
      throw new WorkloadException("Unknown request distribution \"" + requestdistrib + "\"");
    }

    fieldchooser = new UniformIntegerGenerator(0, fieldcount - 1);

    if (scanlengthdistrib.compareTo("uniform") == 0) {
      scanlength = new UniformIntegerGenerator(1, maxscanlength);
    } else if (scanlengthdistrib.compareTo("zipfian") == 0) {
      scanlength = new ZipfianGenerator(1, maxscanlength);
    } else {
      throw new WorkloadException(
          "Distribution \"" + scanlengthdistrib + "\" not allowed for scan length");
    }

    insertionRetryLimit = Integer.parseInt(p.getProperty(
        INSERTION_RETRY_LIMIT, INSERTION_RETRY_LIMIT_DEFAULT));
    insertionRetryInterval = Integer.parseInt(p.getProperty(
        INSERTION_RETRY_INTERVAL, INSERTION_RETRY_INTERVAL_DEFAULT));
  }

  public String buildKeyName(long keynum) {
    if (!orderedinserts) {
      keynum = Utils.hash(keynum);
    }
    String value = Long.toString(keynum);
    int fill = zeropadding - value.length();
    String prekey = "user";
    for(int i=0; i<fill; i++) {
      prekey += '0';
    }
    return prekey + value;
  }

  /**
   * Builds a value for a randomly chosen field.
   */
  private HashMap<String, ByteIterator> buildSingleValue(String key) {
    HashMap<String, ByteIterator> value = new HashMap<String, ByteIterator>();

    String fieldkey = fieldnames.get(fieldchooser.nextValue().intValue());
    ByteIterator data;
    if (dataintegrity) {
      data = new StringByteIterator(buildDeterministicValue(key, fieldkey));
    } else {
      // fill with random data
      data = new RandomByteIterator(fieldlengthgenerator.nextValue().longValue());
    }
    value.put(fieldkey, data);

    return value;
  }

  /**
   * Builds values for all fields.
   */
  private HashMap<String, ByteIterator> buildValues(String key) {
    HashMap<String, ByteIterator> values = new HashMap<String, ByteIterator>();

    for (String fieldkey : fieldnames) {
      ByteIterator data;
      if (dataintegrity) {
        data = new StringByteIterator(buildDeterministicValue(key, fieldkey));
      } else {
        // fill with random data
        data = new RandomByteIterator(fieldlengthgenerator.nextValue().longValue());
      }
      values.put(fieldkey, data);
    }
    return values;
  }

  /**
   * Build a deterministic value given the key information.
   */
  private String buildDeterministicValue(String key, String fieldkey) {
    int size = fieldlengthgenerator.nextValue().intValue();
    StringBuilder sb = new StringBuilder(size);
    sb.append(key);
    sb.append(':');
    sb.append(fieldkey);
    while (sb.length() < size) {
      sb.append(':');
      sb.append(sb.toString().hashCode());
    }
    sb.setLength(size);

    return sb.toString();
  }

  /**
   * Do one insert operation. Because it will be called concurrently from multiple client threads,
   * this function must be thread safe. However, avoid synchronized, or the threads will block waiting
   * for each other, and it will be difficult to reach the target throughput. Ideally, this function would
   * have no side effects other than DB operations.
   */
  @Override
  public boolean doInsert(DB db, Object threadstate) {
    int keynum = keysequence.nextValue().intValue();
    String dbkey = buildKeyName(keynum);
    HashMap<String, ByteIterator> values = buildValues(dbkey);

    Status status;
    int numOfRetries = 0;
    do {
      status = db.insert(table, dbkey, values);
      if (status == Status.OK) {
        break;
      }
      // Retry if configured. Without retrying, the load process will fail
      // even if one single insertion fails. User can optionally configure
      // an insertion retry limit (default is 0) to enable retry.
      if (++numOfRetries <= insertionRetryLimit) {
        System.err.println("Retrying insertion, retry count: " + numOfRetries);
        try {
          // Sleep for a random number between [0.8, 1.2)*insertionRetryInterval.
          int sleepTime = (int) (1000 * insertionRetryInterval * (0.8 + 0.4 * Math.random()));
          Thread.sleep(sleepTime);
        } catch (InterruptedException e) {
          break;
        }

      } else {
        System.err.println("Error inserting, not retrying any more. number of attempts: " + numOfRetries +
            "Insertion Retry Limit: " + insertionRetryLimit);
        break;

      }
    } while (true);

    return (status == Status.OK);
  }

  /**
   * Do one transaction operation. Because it will be called concurrently from multiple client
   * threads, this function must be thread safe. However, avoid synchronized, or the threads will block waiting
   * for each other, and it will be difficult to reach the target throughput. Ideally, this function would
   * have no side effects other than DB operations.
   */
  @Override
  public boolean doTransaction(DB db, Object threadstate) {
    switch (operationchooser.nextString()) {
    case "READ":
      doTransactionRead(db);
      break;
    case "UPDATE":
      doTransactionUpdate(db);
      break;
    case "INSERT": 
      doTransactionInsert(db);
      break;
    case "SCAN":
      doTransactionScan(db);
      break;
    default:
      doTransactionReadModifyWrite(db);
    } 

    return true;
  }

  /**
   * Results are reported in the first three buckets of the histogram under
   * the label "VERIFY".
   * Bucket 0 means the expected data was returned.
   * Bucket 1 means incorrect data was returned.
   * Bucket 2 means null data was returned when some data was expected.
   */
  protected void verifyRow(String key, HashMap<String, ByteIterator> cells) {
    Status verifyStatus = Status.OK;
    long startTime = System.nanoTime();
    if (!cells.isEmpty()) {
      for (Map.Entry<String, ByteIterator> entry : cells.entrySet()) {
        if (!entry.getValue().toString().equals(buildDeterministicValue(key, entry.getKey()))) {
          verifyStatus = Status.UNEXPECTED_STATE;
          break;
        }
      }
    } else {
      // This assumes that null data is never valid
      verifyStatus = Status.ERROR;
    }
    long endTime = System.nanoTime();
    _measurements.measure("VERIFY", (int) (endTime - startTime) / 1000);
    _measurements.reportStatus("VERIFY", verifyStatus);
  }

  int nextKeynum() {
    int keynum;
    if (keychooser instanceof ExponentialGenerator) {
      do {
        keynum = transactioninsertkeysequence.lastValue() - keychooser.nextValue().intValue();
      } while (keynum < 0);
    } else {
      do {
        keynum = keychooser.nextValue().intValue();
      } while (keynum > transactioninsertkeysequence.lastValue());
    }
    return keynum;
  }

  public void doTransactionRead(DB db) {
    // choose a random key
    int keynum = nextKeynum();

    String keyname = buildKeyName(keynum);

    HashSet<String> fields = null;

    if (!readallfields) {
      // read a random field
      String fieldname = fieldnames.get(fieldchooser.nextValue().intValue());

      fields = new HashSet<String>();
      fields.add(fieldname);
    } else if (dataintegrity) {
      // pass the full field list if dataintegrity is on for verification
      fields = new HashSet<String>(fieldnames);
    }

    HashMap<String, ByteIterator> cells = new HashMap<String, ByteIterator>();
    db.read(table, keyname, fields, cells);

    if (dataintegrity) {
      verifyRow(keyname, cells);
    }
  }
  
  public void doTransactionReadModifyWrite(DB db) {
    // choose a random key
    int keynum = nextKeynum();

    String keyname = buildKeyName(keynum);

    HashSet<String> fields = null;

    if (!readallfields) {
      // read a random field
      String fieldname = fieldnames.get(fieldchooser.nextValue().intValue());

      fields = new HashSet<String>();
      fields.add(fieldname);
    }

    HashMap<String, ByteIterator> values;

    if (writeallfields) {
      // new data for all the fields
      values = buildValues(keyname);
    } else {
      // update a random field
      values = buildSingleValue(keyname);
    }

    // do the transaction

    HashMap<String, ByteIterator> cells = new HashMap<String, ByteIterator>();


    long ist = _measurements.getIntendedtartTimeNs();
    long st = System.nanoTime();
    db.read(table, keyname, fields, cells);

    db.update(table, keyname, values);

    long en = System.nanoTime();

    if (dataintegrity) {
      verifyRow(keyname, cells);
    }

    _measurements.measure("READ-MODIFY-WRITE", (int) ((en - st) / 1000));
    _measurements.measureIntended("READ-MODIFY-WRITE", (int) ((en - ist) / 1000));
  }

  public void doTransactionScan(DB db) {
    // choose a random key
    int keynum = nextKeynum();

    String startkeyname = buildKeyName(keynum);

    // choose a random scan length
    int len = scanlength.nextValue().intValue();

    HashSet<String> fields = null;

    if (!readallfields) {
      // read a random field
      String fieldname = fieldnames.get(fieldchooser.nextValue().intValue());

      fields = new HashSet<String>();
      fields.add(fieldname);
    }

    db.scan(table, startkeyname, len, fields, new Vector<HashMap<String, ByteIterator>>());
  }

  public void doTransactionUpdate(DB db) {
    // choose a random key
    int keynum = nextKeynum();

    String keyname = buildKeyName(keynum);

    HashMap<String, ByteIterator> values;

    if (writeallfields) {
      // new data for all the fields
      values = buildValues(keyname);
    } else {
      // update a random field
      values = buildSingleValue(keyname);
    }

    db.update(table, keyname, values);
  }

  public void doTransactionInsert(DB db) {
    // choose the next key
    int keynum = transactioninsertkeysequence.nextValue();

    try {
      String dbkey = buildKeyName(keynum);

      HashMap<String, ByteIterator> values = buildValues(dbkey);
      db.insert(table, dbkey, values);
    } finally {
      transactioninsertkeysequence.acknowledge(keynum);
    }
  }

  /**
   * Creates a weighted discrete values with database operations for a workload to perform.
   * Weights/proportions are read from the properties list and defaults are used
   * when values are not configured.
   * Current operations are "READ", "UPDATE", "INSERT", "SCAN" and "READMODIFYWRITE".
   * @param p The properties list to pull weights from.
   * @return A generator that can be used to determine the next operation to perform.
   * @throws IllegalArgumentException if the properties object was null.
   */
  public static DiscreteGenerator createOperationGenerator(final Properties p) {
    if (p == null) {
      throw new IllegalArgumentException("Properties object cannot be null");
    }
    final double readproportion = Double.parseDouble(
        p.getProperty(READ_PROPORTION_PROPERTY, READ_PROPORTION_PROPERTY_DEFAULT));
    final double updateproportion = Double.parseDouble(
        p.getProperty(UPDATE_PROPORTION_PROPERTY, UPDATE_PROPORTION_PROPERTY_DEFAULT));
    final double insertproportion = Double.parseDouble(
        p.getProperty(INSERT_PROPORTION_PROPERTY, INSERT_PROPORTION_PROPERTY_DEFAULT));
    final double scanproportion = Double.parseDouble(
        p.getProperty(SCAN_PROPORTION_PROPERTY, SCAN_PROPORTION_PROPERTY_DEFAULT));
    final double readmodifywriteproportion = Double.parseDouble(p.getProperty(
        READMODIFYWRITE_PROPORTION_PROPERTY, READMODIFYWRITE_PROPORTION_PROPERTY_DEFAULT));
    
    final DiscreteGenerator operationchooser = new DiscreteGenerator();
    if (readproportion > 0) {
      operationchooser.addValue(readproportion, "READ");
    }

    if (updateproportion > 0) {
      operationchooser.addValue(updateproportion, "UPDATE");
    }

    if (insertproportion > 0) {
      operationchooser.addValue(insertproportion, "INSERT");
    }

    if (scanproportion > 0) {
      operationchooser.addValue(scanproportion, "SCAN");
    }

    if (readmodifywriteproportion > 0) {
      operationchooser.addValue(readmodifywriteproportion, "READMODIFYWRITE");
    }
    return operationchooser;
  }
}<|MERGE_RESOLUTION|>--- conflicted
+++ resolved
@@ -1,9 +1,5 @@
 /**
-<<<<<<< HEAD
- * Copyright (c) 2010 Yahoo! Inc., 2016 YCSB Contributors All rights reserved.
-=======
  * Copyright (c) 2010 Yahoo! Inc., Copyright (c) 2016 YCSB contributors. All rights reserved.
->>>>>>> 4c142765
  *
  * Licensed under the Apache License, Version 2.0 (the "License"); you
  * may not use this file except in compliance with the License. You
@@ -117,7 +113,7 @@
    * (favouring short records), "constant", and "histogram".
    *
    * If "uniform", "zipfian" or "constant", the maximum field length will be that specified by the
-   * fieldlength property.  If "histogram", then the histogram will be read from the filename
+   * fieldlength property. If "histogram", then the histogram will be read from the filename
    * specified in the "fieldlengthhistogram" property.
    */
   public static final String FIELD_LENGTH_DISTRIBUTION_PROPERTY = "fieldlengthdistribution";
@@ -260,7 +256,7 @@
   public static final String REQUEST_DISTRIBUTION_PROPERTY_DEFAULT = "uniform";
 
    /**
-   * The name of the property for adding zero padding to record numbers in order to match 
+   * The name of the property for adding zero padding to record numbers in order to match
    * string sort order. Controls the number of 0s to left pad with.
    */
   public static final String ZERO_PADDING_PROPERTY = "zeropadding";
@@ -468,15 +464,6 @@
       // number of keys.
       // If the number of keys changes, this would shift the modulus, and we don't want that to
       // change which keys are popular so we'll actually construct the scrambled zipfian generator
-<<<<<<< HEAD
-      // with a keyspace that is larger than exists at the beginning of the test. that is, we'll 
-      // predict the number of inserts, and tell the scrambled zipfian generator the number of 
-      // existing keys plus the number of predicted keys as the total keyspace. then, if the 
-      // generator picks a key that hasn't been inserted yet, will just ignore it and pick another
-      // key. this way, the size ofthe keyspace doesn't change from the perspective of the scrambled
-      // zipfian generator.
-
-=======
       // with a keyspace that is larger than exists at the beginning of the test. that is, we'll predict
       // the number of inserts, and tell the scrambled zipfian generator the number of existing keys
       // plus the number of predicted keys as the total keyspace. then, if the generator picks a key
@@ -484,7 +471,6 @@
       // the keyspace doesn't change from the perspective of the scrambled zipfian generator
       final double insertproportion = Double.parseDouble(
           p.getProperty(INSERT_PROPORTION_PROPERTY, INSERT_PROPORTION_PROPERTY_DEFAULT));
->>>>>>> 4c142765
       int opcount = Integer.parseInt(p.getProperty(Client.OPERATION_COUNT_PROPERTY));
       int expectednewkeys = (int) ((opcount) * insertproportion * 2.0); // 2 is fudge factor
 
@@ -496,7 +482,7 @@
           Double.parseDouble(p.getProperty(HOTSPOT_DATA_FRACTION, HOTSPOT_DATA_FRACTION_DEFAULT));
       double hotopnfraction =
           Double.parseDouble(p.getProperty(HOTSPOT_OPN_FRACTION, HOTSPOT_OPN_FRACTION_DEFAULT));
-      keychooser = new HotspotIntegerGenerator(insertstart, insertstart + insertcount - 1,  
+      keychooser = new HotspotIntegerGenerator(insertstart, insertstart + insertcount - 1,
           hotsetfraction, hotopnfraction);
     } else {
       throw new WorkloadException("Unknown request distribution \"" + requestdistrib + "\"");
@@ -646,7 +632,7 @@
     case "UPDATE":
       doTransactionUpdate(db);
       break;
-    case "INSERT": 
+    case "INSERT":
       doTransactionInsert(db);
       break;
     case "SCAN":
